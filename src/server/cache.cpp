--- conflicted
+++ resolved
@@ -82,7 +82,6 @@
 	}
 }
 
-<<<<<<< HEAD
 const boost::filesystem::path Cache::getTilePath(const shared_ptr<TileIdentifier>& ti) {
 	std::stringstream path;
 	path << Config->get<string>(opt::server::cache_path) << "/";
@@ -93,27 +92,6 @@
 	path << "." << ti->getImageFormatString();
 	boost::filesystem::path file(path.str());
 	return file;
-=======
-string Cache::identifierToPath(const shared_ptr<TileIdentifier>& ti)
-{
-	std::stringstream path;
-	path << Config->get<string>(opt::server::cache_path) << "/"
-		 << ti->getStylesheetPath() << "/"
-		 << ti->getZoom() << "-" << ti->getX() << "-" << ti->getY();
-	switch (ti->getImageFormat())
-	{
-		case TileIdentifier::Format::PNG:
-			path << ".png";
-		break;
-		case TileIdentifier::Format::SVG:
-			path << ".svg";
-		break;
-		default:
-			log << log4cpp::Priority::DEBUG << "Unknown image format.";
-	}
-
-	return path.str();
->>>>>>> f3f51fb3
 }
 
 /**
@@ -153,25 +131,13 @@
 		tile = boost::make_shared<Tile>(ti);
 		if (ti->getZoom() <= Config->get<int>(opt::server::cache_keep_tile)) {
 			// Try to load prerendered image data from file.
-<<<<<<< HEAD
 			boost::filesystem::path path = getTilePath(ti);
-=======
->>>>>>> f3f51fb3
 			Tile::ImageType image = boost::make_shared<Tile::ImageType::element_type>();
-			string path = identifierToPath(ti);
 			try {
-<<<<<<< HEAD
 				readFile(image, path);
-				log << log4cpp::Priority::DEBUG << "Tile found in " << path.string();
 				tile->setImage(image);
 			} catch (excp::FileNotFoundException) {
 				log << log4cpp::Priority::DEBUG << "readFile: Not found: " << path.string();
-=======
-				readFile(image, path.c_str());
-				tile->setImage(image);
-			} catch (excp::FileNotFoundException) {
-				log << log4cpp::Priority::DEBUG << "readFile: Not found: " << path.c_str();
->>>>>>> f3f51fb3
 			}
 		}
 		RecentlyUsedList.push_front(tile);
@@ -183,20 +149,11 @@
 		if (tileToDelete->getIdentifier()->getZoom() <= Config->get<int>(opt::server::cache_keep_tile)) {
 			// Evict to hard drive.
 			shared_ptr<TileIdentifier> tiToDelete = tileToDelete->getIdentifier();
-<<<<<<< HEAD
 			boost::filesystem::path path = getTilePath(tiToDelete);
 			try {
 				writeFile(tileToDelete, path);
-				log << log4cpp::Priority::DEBUG << "WriteFile: Written to " << path.string();
 			} catch (excp::FileNotFoundException) {
 				log << log4cpp::Priority::DEBUG << "WriteFile: Could not open file " << path.string();
-=======
-			string path = identifierToPath(tiToDelete);
-			try {
-				writeFile(tileToDelete, path.c_str());
-			} catch (excp::FileNotFoundException) {
-				log << log4cpp::Priority::DEBUG << "WriteFile: Could not open file " << path;
->>>>>>> f3f51fb3
 				// Disk is full
 			} catch (excp::InputFormatException) {
 				log << log4cpp::Priority::DEBUG << "WriteFile: Image not yet rendered " << *tile->getIdentifier();
